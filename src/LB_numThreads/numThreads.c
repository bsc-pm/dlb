/*********************************************************************************/
/*  Copyright 2015 Barcelona Supercomputing Center                               */
/*                                                                               */
/*  This file is part of the DLB library.                                        */
/*                                                                               */
/*  DLB is free software: you can redistribute it and/or modify                  */
/*  it under the terms of the GNU Lesser General Public License as published by  */
/*  the Free Software Foundation, either version 3 of the License, or            */
/*  (at your option) any later version.                                          */
/*                                                                               */
/*  DLB is distributed in the hope that it will be useful,                       */
/*  but WITHOUT ANY WARRANTY; without even the implied warranty of               */
/*  MERCHANTABILITY or FITNESS FOR A PARTICULAR PURPOSE.  See the                */
/*  GNU Lesser General Public License for more details.                          */
/*                                                                               */
/*  You should have received a copy of the GNU Lesser General Public License     */
/*  along with DLB.  If not, see <http://www.gnu.org/licenses/>.                 */
/*********************************************************************************/

#ifndef _GNU_SOURCE
#define _GNU_SOURCE
#endif
#include <sched.h>
#include <pthread.h>
#include "LB_numThreads/numThreads.h"
#include "support/globals.h"
#include "support/tracing.h"
#include "support/debug.h"
#include "support/mask_utils.h"

#define NANOS_SYMBOLS_DEFINED ( \
        nanos_omp_get_process_mask && \
        nanos_omp_set_process_mask && \
        nanos_omp_add_process_mask && \
        nanos_omp_get_active_mask && \
        nanos_omp_set_process_mask && \
        nanos_omp_add_process_mask && \
        nanos_omp_get_thread_num && \
        nanos_omp_get_max_threads && \
        nanos_omp_set_num_threads \
        )

#define OMP_SYMBOLS_DEFINED ( \
        omp_get_thread_num && \
        omp_get_max_threads && \
        omp_set_num_threads \
        )

/* Weak symbols */
void nanos_omp_get_process_mask(cpu_set_t *cpu_set) __attribute__((weak));
<<<<<<< HEAD
int  nanos_omp_set_process_mask(const cpu_set_t *cpu_set) __attribute__ ((weak));
void nanos_omp_add_process_mask(const cpu_set_t *cpu_set) __attribute__ ((weak));
void nanos_omp_get_active_mask(cpu_set_t *cpu_set) __attribute__ ((weak));
=======
int  nanos_omp_set_process_mask(const cpu_set_t *cpu_set) __attribute__((weak));
void nanos_omp_add_process_mask(const cpu_set_t *cpu_set) __attribute__((weak));
void nanos_omp_get_active_mask(cpu_set_t *cpu_set) __attribute__((weak));
>>>>>>> f129f9e6
int  nanos_omp_set_active_mask(const cpu_set_t *cpu_set) __attribute__((weak));
void nanos_omp_add_active_mask(const cpu_set_t *cpu_set) __attribute__((weak));
int  nanos_omp_get_thread_num(void) __attribute__((weak));
int  nanos_omp_get_max_threads(void) __attribute__((weak));
void nanos_omp_set_num_threads(int nthreads) __attribute__((weak));
int  omp_get_thread_num(void) __attribute__((weak));
int  omp_get_max_threads(void) __attribute__((weak));
void omp_set_num_threads(int nthreads) __attribute__((weak));
<<<<<<< HEAD


// Static functions to be called when no Prog Model is found
static void unknown_get_process_mask(cpu_set_t *cpu_set) {
    sched_getaffinity(0, sizeof(cpu_set), cpu_set);
}
static int  unknown_set_process_mask(const cpu_set_t *cpu_set) { return 0; }
static void unknown_add_process_mask(const cpu_set_t *cpu_set) {}
static void unknown_get_active_mask(cpu_set_t *cpu_set) {
    return unknown_get_process_mask(cpu_set);
}
static int  unknown_set_active_mask(const cpu_set_t *cpu_set) { return 0; }
static void unknown_add_active_mask(const cpu_set_t *cpu_set) {}
static int  unknown_get_thread_num(void) { return 0; }
static int  unknown_get_threads(void) { return 1;}
static void unknown_set_threads(int nthreads) {}


static struct {
    void (*get_process_mask) (cpu_set_t *cpu_set);
    int  (*set_process_mask) (const cpu_set_t *cpu_set);
    void (*add_process_mask) (const cpu_set_t *cpu_set);
    void (*get_active_mask) (cpu_set_t *cpu_set);
    int  (*set_active_mask) (const cpu_set_t *cpu_set);
    void (*add_active_mask) (const cpu_set_t *cpu_set);
    int  (*get_thread_num) (void);
    int  (*get_threads) (void);
    void (*set_threads) (int nthreads);
} pm_funcs = {
    unknown_get_process_mask,
    unknown_set_process_mask,
    unknown_add_process_mask,
    unknown_get_active_mask,
    unknown_set_active_mask,
    unknown_add_active_mask,
    unknown_get_thread_num,
    unknown_get_threads,
    unknown_set_threads
};

=======

static struct {
    void (*get_process_mask)(cpu_set_t *cpu_set);
    int  (*set_process_mask)(const cpu_set_t *cpu_set);
    void (*add_process_mask)(const cpu_set_t *cpu_set);
    void (*get_active_mask)(cpu_set_t *cpu_set);
    int  (*set_active_mask)(const cpu_set_t *cpu_set);
    void (*add_active_mask)(const cpu_set_t *cpu_set);
    int  (*get_thread_num)(void);
    int  (*get_threads)(void);
    void (*set_threads)(int nthreads);
} pm_funcs;

// Static functions to be called when no Prog Model is found
static void unknown_get_process_mask(cpu_set_t *cpu_set) {
    CPU_ZERO( cpu_set );
    CPU_SET( 0, cpu_set );
}
static int  unknown_set_process_mask(const cpu_set_t *cpu_set) { return 0; }
static void unknown_add_process_mask(const cpu_set_t *cpu_set) {}
static void unknown_get_active_mask(cpu_set_t *cpu_set) { return unknown_get_process_mask(cpu_set); }
static int  unknown_set_active_mask(const cpu_set_t *cpu_set) { return 0; }
static void unknown_add_active_mask(const cpu_set_t *cpu_set) {}
static int  unknown_get_thread_num(void) { return 0; }
static int  unknown_get_threads(void) { return 1;}
static void unknown_set_threads(int nthreads) {}

>>>>>>> f129f9e6
static int cpus_node;

void pm_init(void) {
    cpus_node = mu_get_system_size();

    /* Nanos++ */
    if (NANOS_SYMBOLS_DEFINED) {
        pm_funcs.get_process_mask = nanos_omp_get_process_mask;
        pm_funcs.set_process_mask = nanos_omp_set_process_mask;
        pm_funcs.add_process_mask = nanos_omp_add_process_mask;
        pm_funcs.get_active_mask = nanos_omp_get_active_mask;
        pm_funcs.set_active_mask = nanos_omp_set_active_mask;
        pm_funcs.add_active_mask = nanos_omp_add_active_mask;
        pm_funcs.get_thread_num = nanos_omp_get_thread_num;
        pm_funcs.get_threads = nanos_omp_get_max_threads;
        pm_funcs.set_threads = nanos_omp_set_num_threads;
    }
    /* OpenMP */
    else if (OMP_SYMBOLS_DEFINED) {
        pm_funcs.get_thread_num = omp_get_thread_num;
        pm_funcs.get_threads = omp_get_max_threads;
        pm_funcs.set_threads = omp_set_num_threads;
    }
    /* Undefined */
    else {
        pm_funcs.get_process_mask = unknown_get_process_mask;
        pm_funcs.set_process_mask = unknown_set_process_mask;
        pm_funcs.add_process_mask = unknown_add_process_mask;
        pm_funcs.get_active_mask = unknown_get_active_mask;
        pm_funcs.set_active_mask = unknown_set_active_mask;
        pm_funcs.add_active_mask = unknown_add_active_mask;
        pm_funcs.get_thread_num = unknown_get_thread_num;
        pm_funcs.get_threads = unknown_get_threads;
        pm_funcs.set_threads = unknown_set_threads;
    }
    _default_nthreads = pm_funcs.get_threads();
}

void update_threads(int threads) {
    if (threads > cpus_node) {
        warning( "Trying to use more CPUS (%d) than available (%d)\n", threads, cpus_node);
        threads = cpus_node;
    }

    add_event(THREADS_USED_EVENT, threads);

    threads = (threads<1) ? 1 : threads;
    pm_funcs.set_threads(threads);
}

void get_mask(cpu_set_t *cpu_set) {
    pm_funcs.get_active_mask(cpu_set);
}

int  set_mask(const cpu_set_t *cpu_set) {
    return pm_funcs.set_active_mask(cpu_set);
}

void add_mask(const cpu_set_t *cpu_set) {
    pm_funcs.add_active_mask(cpu_set);
}

void get_process_mask(cpu_set_t *cpu_set) {
    pm_funcs.get_process_mask(cpu_set);
}

int  set_process_mask(const cpu_set_t *cpu_set) {
    return pm_funcs.set_process_mask(cpu_set);
}

void add_process_mask(const cpu_set_t *cpu_set) {
    pm_funcs.add_process_mask(cpu_set);
}

int get_thread_num(void) {
    return pm_funcs.get_thread_num();
}<|MERGE_RESOLUTION|>--- conflicted
+++ resolved
@@ -48,15 +48,9 @@
 
 /* Weak symbols */
 void nanos_omp_get_process_mask(cpu_set_t *cpu_set) __attribute__((weak));
-<<<<<<< HEAD
-int  nanos_omp_set_process_mask(const cpu_set_t *cpu_set) __attribute__ ((weak));
-void nanos_omp_add_process_mask(const cpu_set_t *cpu_set) __attribute__ ((weak));
-void nanos_omp_get_active_mask(cpu_set_t *cpu_set) __attribute__ ((weak));
-=======
 int  nanos_omp_set_process_mask(const cpu_set_t *cpu_set) __attribute__((weak));
 void nanos_omp_add_process_mask(const cpu_set_t *cpu_set) __attribute__((weak));
 void nanos_omp_get_active_mask(cpu_set_t *cpu_set) __attribute__((weak));
->>>>>>> f129f9e6
 int  nanos_omp_set_active_mask(const cpu_set_t *cpu_set) __attribute__((weak));
 void nanos_omp_add_active_mask(const cpu_set_t *cpu_set) __attribute__((weak));
 int  nanos_omp_get_thread_num(void) __attribute__((weak));
@@ -65,7 +59,6 @@
 int  omp_get_thread_num(void) __attribute__((weak));
 int  omp_get_max_threads(void) __attribute__((weak));
 void omp_set_num_threads(int nthreads) __attribute__((weak));
-<<<<<<< HEAD
 
 
 // Static functions to be called when no Prog Model is found
@@ -85,15 +78,15 @@
 
 
 static struct {
-    void (*get_process_mask) (cpu_set_t *cpu_set);
-    int  (*set_process_mask) (const cpu_set_t *cpu_set);
-    void (*add_process_mask) (const cpu_set_t *cpu_set);
-    void (*get_active_mask) (cpu_set_t *cpu_set);
-    int  (*set_active_mask) (const cpu_set_t *cpu_set);
-    void (*add_active_mask) (const cpu_set_t *cpu_set);
-    int  (*get_thread_num) (void);
-    int  (*get_threads) (void);
-    void (*set_threads) (int nthreads);
+    void (*get_process_mask)(cpu_set_t *cpu_set);
+    int  (*set_process_mask)(const cpu_set_t *cpu_set);
+    void (*add_process_mask)(const cpu_set_t *cpu_set);
+    void (*get_active_mask)(cpu_set_t *cpu_set);
+    int  (*set_active_mask)(const cpu_set_t *cpu_set);
+    void (*add_active_mask)(const cpu_set_t *cpu_set);
+    int  (*get_thread_num)(void);
+    int  (*get_threads)(void);
+    void (*set_threads)(int nthreads);
 } pm_funcs = {
     unknown_get_process_mask,
     unknown_set_process_mask,
@@ -106,35 +99,6 @@
     unknown_set_threads
 };
 
-=======
-
-static struct {
-    void (*get_process_mask)(cpu_set_t *cpu_set);
-    int  (*set_process_mask)(const cpu_set_t *cpu_set);
-    void (*add_process_mask)(const cpu_set_t *cpu_set);
-    void (*get_active_mask)(cpu_set_t *cpu_set);
-    int  (*set_active_mask)(const cpu_set_t *cpu_set);
-    void (*add_active_mask)(const cpu_set_t *cpu_set);
-    int  (*get_thread_num)(void);
-    int  (*get_threads)(void);
-    void (*set_threads)(int nthreads);
-} pm_funcs;
-
-// Static functions to be called when no Prog Model is found
-static void unknown_get_process_mask(cpu_set_t *cpu_set) {
-    CPU_ZERO( cpu_set );
-    CPU_SET( 0, cpu_set );
-}
-static int  unknown_set_process_mask(const cpu_set_t *cpu_set) { return 0; }
-static void unknown_add_process_mask(const cpu_set_t *cpu_set) {}
-static void unknown_get_active_mask(cpu_set_t *cpu_set) { return unknown_get_process_mask(cpu_set); }
-static int  unknown_set_active_mask(const cpu_set_t *cpu_set) { return 0; }
-static void unknown_add_active_mask(const cpu_set_t *cpu_set) {}
-static int  unknown_get_thread_num(void) { return 0; }
-static int  unknown_get_threads(void) { return 1;}
-static void unknown_set_threads(int nthreads) {}
-
->>>>>>> f129f9e6
 static int cpus_node;
 
 void pm_init(void) {
@@ -159,17 +123,7 @@
         pm_funcs.set_threads = omp_set_num_threads;
     }
     /* Undefined */
-    else {
-        pm_funcs.get_process_mask = unknown_get_process_mask;
-        pm_funcs.set_process_mask = unknown_set_process_mask;
-        pm_funcs.add_process_mask = unknown_add_process_mask;
-        pm_funcs.get_active_mask = unknown_get_active_mask;
-        pm_funcs.set_active_mask = unknown_set_active_mask;
-        pm_funcs.add_active_mask = unknown_add_active_mask;
-        pm_funcs.get_thread_num = unknown_get_thread_num;
-        pm_funcs.get_threads = unknown_get_threads;
-        pm_funcs.set_threads = unknown_set_threads;
-    }
+    else {}
     _default_nthreads = pm_funcs.get_threads();
 }
 
