--- conflicted
+++ resolved
@@ -992,12 +992,8 @@
     shm_ext_handler = NULL;
 }
 
-<<<<<<< HEAD
-int shmem_cpuinfo_ext__preregister(pid_t pid, const cpu_set_t *mask, int steal) {
-=======
-int shmem_cpuinfo_ext__preinit(int pid, const cpu_set_t *mask, int steal) {
+int shmem_cpuinfo_ext__preinit(pid_t pid, const cpu_set_t *mask, int steal) {
     if (shm_ext_handler == NULL) return DLB_ERR_NOSHMEM;
->>>>>>> 3c3207df
     int error = DLB_SUCCESS;
 
     cpu_set_t affinity_mask;
@@ -1042,7 +1038,7 @@
     return error;
 }
 
-int shmem_cpuinfo_ext__postfinalize(int pid) {
+int shmem_cpuinfo_ext__postfinalize(pid_t pid) {
     if (shm_ext_handler == NULL) return DLB_ERR_NOSHMEM;
     int error = DLB_SUCCESS;
 
@@ -1056,8 +1052,7 @@
                     shdata->node_info[cpu].guest = NOBODY;
                     update_cpu_stats(cpu, STATS_IDLE);
                 }
-                if (cpu_is_public_post_mortem
-                        || CPU_ISSET( cpu, &dlb_mask)) {
+                if (cpu_is_public_post_mortem) {
                     shdata->node_info[cpu].state = CPU_LENT;
                 } else {
                     shdata->node_info[cpu].state = CPU_DISABLED;
