--- conflicted
+++ resolved
@@ -78,7 +78,6 @@
 static void update_cpu_stats(int cpu, stats_state_t new_state);
 static float getcpustate(int cpu, stats_state_t state, shdata_t *shared_data);
 
-<<<<<<< HEAD
 static pid_t find_new_guest(cpuinfo_t *cpuinfo) {
     pid_t new_guest;
     if (cpuinfo->state == CPU_BUSY) {
@@ -88,33 +87,10 @@
         new_guest = cpuinfo->requested_by[0];
         memmove(cpuinfo->requested_by, &cpuinfo->requested_by[1], 7);
         cpuinfo->requested_by[7] = NOBODY;
-=======
-void shmem_cpuinfo__init(const cpu_set_t *new_mask) {
-    // Protect double initialization
-    if (shm_handler != NULL) {
-        warning("Shared Memory is being initialized more than once");
-        print_backtrace();
-        return;
->>>>>>> 9b7e757c
     }
     return new_guest;
 }
 
-<<<<<<< HEAD
-=======
-    ME = getpid();
-    mu_parse_mask(options_get_mask(), &dlb_mask);
-    cpu_set_t process_mask;
-    // Use the mask provided by shmem_procinfo_init
-    if (new_mask != NULL) {
-        memcpy(&process_mask, new_mask, sizeof(cpu_set_t));
-    } else {
-        get_process_mask(&process_mask);
-    }
-    cpu_set_t affinity_mask;
-    mu_get_affinity_mask(&affinity_mask, &process_mask, MU_ANY_BIT);
-    node_size = mu_get_system_size();
->>>>>>> 9b7e757c
 
 /*********************************************************************************/
 /*  Init / Register                                                              */
@@ -140,8 +116,16 @@
 
     // Register mask
     for (cpuid=0; cpuid<node_size; ++cpuid) {
+        cpuinfo_t *cpuinfo = &shdata->node_info[cpuid];
+
+        // Skip if pre-initialized
+        if (cpuinfo->owner == pid) continue;
+
+        // Add CPU info
         if (CPU_ISSET(cpuid, mask)) {
-            cpuinfo_t *cpuinfo = &shdata->node_info[cpuid];
+            fatal_cond(cpuinfo->guest != NOBODY && cpuinfo->guest != pid,
+                    "Unresolved condition, cpu %d is guested by process %d while process %d"
+                    " is trying to register it", cpuid, cpuinfo->guest, pid);
             cpuinfo->id = cpuid;
             cpuinfo->owner = pid;
             cpuinfo->guest = pid;
@@ -170,31 +154,6 @@
     }
     pthread_mutex_unlock(&mutex);
 
-<<<<<<< HEAD
-=======
-        for (cpu = 0; cpu < node_size; cpu++) {
-            // Skip if pre-initialized
-            if (shdata->node_info[cpu].owner == ME)
-                continue;
-
-            // Add my mask info
-            if (CPU_ISSET(cpu, &process_mask)) {
-                shdata->node_info[cpu].owner = ME;
-                shdata->node_info[cpu].state = CPU_BUSY;
-                // My CPU could have already a guest if the DLB_mask is being used
-                if (shdata->node_info[cpu].guest == NOBODY) {
-                    shdata->node_info[cpu].guest = ME;
-                    update_cpu_stats(cpu, STATS_OWNED);
-                }
-            }
-            // Add DLB mask info
-            if (CPU_ISSET(cpu, &dlb_mask)
-                    && shdata->node_info[cpu].owner == NOBODY
-                    && shdata->node_info[cpu].state == CPU_DISABLED) {
-                shdata->node_info[cpu].state = CPU_LENT;
-            }
->>>>>>> 9b7e757c
-
     //cpu_set_t affinity_mask;
     //mu_get_affinity_mask(&affinity_mask, process_mask, MU_ANY_BIT);
 
@@ -252,7 +211,8 @@
 /*  Finalize / Deregister                                                        */
 /*********************************************************************************/
 
-static void deregister_process(pid_t pid) {
+static bool deregister_process(pid_t pid) {
+    bool shmem_empty = true;
     int cpuid;
     for (cpuid=0; cpuid<node_size; ++cpuid) {
         cpuinfo_t *cpuinfo = &shdata->node_info[cpuid];
@@ -273,42 +233,37 @@
                 cpuinfo->guest = NOBODY;
                 update_cpu_stats(cpuid, STATS_IDLE);
             }
-        }
-    }
+
+            // Check if shmem is empty
+            if (cpuinfo->owner != NOBODY) {
+                shmem_empty = false;
+            }
+        }
+    }
+    return shmem_empty;
 }
 
 int shmem_cpuinfo__finalize(pid_t pid) {
     //DLB_INSTR( int idle_count = 0; )
 
-<<<<<<< HEAD
+    // Boolean for now, we could make deregister_process return an integer and instrument it
+    bool shmem_empty;
+
     // Lock the shmem to deregister CPUs
-=======
-    bool shmem_empty = true;
->>>>>>> 9b7e757c
-    shmem_lock(shm_handler);
-    {
-        deregister_process(pid);
+    shmem_lock(shm_handler);
+    {
+        shmem_empty = deregister_process(pid);
         //DLB_INSTR( if (is_idle(cpuid)) idle_count++; )
     }
     shmem_unlock(shm_handler);
 
-<<<<<<< HEAD
     // Shared memory destruction
     pthread_mutex_lock(&mutex);
     {
         if (--subprocesses_attached == 0) {
-            shmem_finalize(shm_handler);
+            shmem_finalize(shm_handler, shmem_empty ? SHMEM_DELETE : SHMEM_NODELETE);
             shm_handler = NULL;
             shdata = NULL;
-=======
-            // Check if shmem is empty
-            if (shdata->node_info[cpu].owner != NOBODY
-                    && shdata->node_info[cpu].owner != ME ) {
-                shmem_empty = false;
-            }
-
-            DLB_INSTR( if (is_idle(cpu)) idle_count++; )
->>>>>>> 9b7e757c
         }
     }
     pthread_mutex_unlock(&mutex);
@@ -322,13 +277,16 @@
     // Protect multiple finalization
     if (shm_ext_handler == NULL) return;
 
-<<<<<<< HEAD
-    shmem_finalize(shm_ext_handler);
+    bool shmem_empty;
+    shmem_lock(shm_ext_handler);
+    {
+        // We just call deregister_process to check if shmem is empty
+        shmem_empty = deregister_process(-1);
+    }
+    shmem_unlock(shm_ext_handler);
+
+    shmem_finalize(shm_ext_handler, shmem_empty ? SHMEM_DELETE : SHMEM_NODELETE);
     shm_ext_handler = NULL;
-=======
-    shmem_finalize(shm_handler, shmem_empty ? SHMEM_DELETE : SHMEM_NODELETE);
-    shm_handler = NULL;
->>>>>>> 9b7e757c
 }
 
 int shmem_cpuinfo_ext__postfinalize(pid_t pid) {
@@ -1233,135 +1191,6 @@
  * That's why we should initialize and finalize the shared memory
  */
 
-<<<<<<< HEAD
-=======
-static shmem_handler_t *shm_ext_handler = NULL;
-
-void shmem_cpuinfo_ext__init(void) {
-    // Protect multiple initialization
-    if (shm_ext_handler != NULL) {
-        return;
-    }
-
-    node_size = mu_get_system_size();
-    shm_ext_handler = shmem_init((void**)&shdata,
-            sizeof(shdata_t) + sizeof(cpuinfo_t)*node_size, shmem_name);
-}
-
-void shmem_cpuinfo_ext__finalize(void) {
-    // Protect multiple finalization
-    if (shm_ext_handler == NULL) {
-        return;
-    }
-
-    // Check if shmem is empty
-    bool shmem_empty = true;
-    shmem_lock(shm_ext_handler);
-    {
-        int cpu;
-        for (cpu = 0; cpu < node_size; cpu++) {
-            if (shdata->node_info[cpu].owner != NOBODY
-                    && shdata->node_info[cpu].owner != ME ) {
-                shmem_empty = false;
-            }
-        }
-    }
-    shmem_unlock(shm_ext_handler);
-
-    shmem_finalize(shm_ext_handler, shmem_empty ? SHMEM_DELETE : SHMEM_NODELETE);
-    shm_ext_handler = NULL;
-}
-
-int shmem_cpuinfo_ext__preinit(int pid, const cpu_set_t *mask, int steal) {
-    if (shm_ext_handler == NULL) return DLB_ERR_NOSHMEM;
-    int error = DLB_SUCCESS;
-
-    mu_parse_mask(options_get_mask(), &dlb_mask);
-    cpu_set_t affinity_mask;
-    mu_get_affinity_mask(&affinity_mask, mask, MU_ANY_BIT);
-
-    shmem_lock(shm_ext_handler);
-    {
-        int cpu;
-        if (!steal) {
-            // Check first that my process_mask is not already owned
-            for (cpu = 0; cpu < node_size; cpu++) {
-                if (CPU_ISSET(cpu, mask) && shdata->node_info[cpu].owner != NOBODY) {
-                    spid_t owner = shdata->node_info[cpu].owner;
-                    shmem_unlock(shm_ext_handler);
-                    warning("Error trying to acquire CPU %d, already owned by process %d",
-                            cpu, owner);
-                    error = DLB_ERR_PERM;
-                }
-            }
-        }
-
-        for (cpu = 0; cpu < node_size; cpu++) {
-            // Add my mask info
-            if (CPU_ISSET(cpu, mask)) {
-                shdata->node_info[cpu].owner = pid;
-                shdata->node_info[cpu].state = CPU_BUSY;
-                // My CPU could have already a guest if the DLB_mask is being used
-                if (shdata->node_info[cpu].guest == NOBODY) {
-                    shdata->node_info[cpu].guest = pid;
-                    update_cpu_stats(cpu, STATS_OWNED);
-                }
-            }
-            // Add DLB mask info
-            if (CPU_ISSET(cpu, &dlb_mask)
-                    && shdata->node_info[cpu].owner == NOBODY
-                    && shdata->node_info[cpu].state == CPU_DISABLED) {
-                shdata->node_info[cpu].state = CPU_LENT;
-            }
-        }
-
-        // Initialize initial time and CPU timing on shmem creation
-        if (shdata->initial_time.tv_sec == 0 && shdata->initial_time.tv_nsec == 0) {
-            get_time(&shdata->initial_time);
-            for (cpu = 0; cpu < node_size; cpu++) {
-                shdata->node_info[cpu].last_update = shdata->initial_time;
-            }
-        }
-    }
-    shmem_unlock(shm_ext_handler);
-
-    return error;
-}
-
-int shmem_cpuinfo_ext__postfinalize(int pid) {
-    if (shm_ext_handler == NULL) return DLB_ERR_NOSHMEM;
-    int error = DLB_SUCCESS;
-
-    shmem_lock(shm_ext_handler);
-    {
-        int cpu;
-        for (cpu = 0; cpu < node_size; cpu++) {
-            if (shdata->node_info[cpu].owner == pid) {
-                shdata->node_info[cpu].owner = NOBODY;
-                if (shdata->node_info[cpu].guest == pid) {
-                    shdata->node_info[cpu].guest = NOBODY;
-                    update_cpu_stats(cpu, STATS_IDLE);
-                }
-                if (cpu_is_public_post_mortem
-                        || CPU_ISSET( cpu, &dlb_mask)) {
-                    shdata->node_info[cpu].state = CPU_LENT;
-                } else {
-                    shdata->node_info[cpu].state = CPU_DISABLED;
-                }
-            } else {
-                // Free external CPUs that I may be using
-                if (shdata->node_info[cpu].guest == pid) {
-                    shdata->node_info[cpu].guest = NOBODY;
-                    update_cpu_stats(cpu, STATS_IDLE);
-                }
-            }
-        }
-    }
-    shmem_unlock(shm_ext_handler);
-    return error;
-}
-
->>>>>>> 9b7e757c
 int shmem_cpuinfo_ext__getnumcpus(void) {
     return mu_get_system_size();
 }
