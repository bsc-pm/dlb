/*********************************************************************************/
/*  Copyright 2017 Barcelona Supercomputing Center                               */
/*                                                                               */
/*  This file is part of the DLB library.                                        */
/*                                                                               */
/*  DLB is free software: you can redistribute it and/or modify                  */
/*  it under the terms of the GNU Lesser General Public License as published by  */
/*  the Free Software Foundation, either version 3 of the License, or            */
/*  (at your option) any later version.                                          */
/*                                                                               */
/*  DLB is distributed in the hope that it will be useful,                       */
/*  but WITHOUT ANY WARRANTY; without even the implied warranty of               */
/*  MERCHANTABILITY or FITNESS FOR A PARTICULAR PURPOSE.  See the                */
/*  GNU Lesser General Public License for more details.                          */
/*                                                                               */
/*  You should have received a copy of the GNU Lesser General Public License     */
/*  along with DLB.  If not, see <http://www.gnu.org/licenses/>.                 */
/*********************************************************************************/

#ifndef SHMEM_H
#define SHMEM_H

#include <stdlib.h>
#include <pthread.h>

#define SHM_NAME_LENGTH 32

// Shared Memory Sync. Must be a struct because it will be allocated inside the shmem
typedef struct {
    int             initializing;   // Only the first process sets 0 -> 1
    int             initialized;    // Only the first process sets 0 -> 1
    pthread_mutex_t shmem_mutex;    // Shared mutex. Used for shmem fast access
    pid_t           pidlist[0];     // Array of attached PIDs
} shmem_sync_t;

typedef struct {
    size_t          shm_size;
    char            shm_filename[SHM_NAME_LENGTH];
    char            *shm_addr;
    shmem_sync_t    *shsync;
} shmem_handler_t;

<<<<<<< HEAD
shmem_handler_t* shmem_init(void **shdata, size_t shdata_size, const char *shmem_module,
        const char *shmem_key);
void shmem_finalize( shmem_handler_t* handler );
void shmem_lock( shmem_handler_t* handler );
void shmem_unlock( shmem_handler_t* handler );
char *get_shm_filename( shmem_handler_t* handler );
=======
typedef enum ShmemOption {
    SHMEM_NODELETE,
    SHMEM_DELETE
} shmem_option_t;

shmem_handler_t* shmem_init(void **shdata, size_t shdata_size, const char* shmem_module);
void shmem_finalize(shmem_handler_t* handler, shmem_option_t shmem_delete);
void shmem_lock(shmem_handler_t* handler);
void shmem_unlock(shmem_handler_t* handler);
char *get_shm_filename(shmem_handler_t* handler);
>>>>>>> 9b7e757c

#endif /* SHMEM_H */<|MERGE_RESOLUTION|>--- conflicted
+++ resolved
@@ -40,24 +40,16 @@
     shmem_sync_t    *shsync;
 } shmem_handler_t;
 
-<<<<<<< HEAD
-shmem_handler_t* shmem_init(void **shdata, size_t shdata_size, const char *shmem_module,
-        const char *shmem_key);
-void shmem_finalize( shmem_handler_t* handler );
-void shmem_lock( shmem_handler_t* handler );
-void shmem_unlock( shmem_handler_t* handler );
-char *get_shm_filename( shmem_handler_t* handler );
-=======
 typedef enum ShmemOption {
     SHMEM_NODELETE,
     SHMEM_DELETE
 } shmem_option_t;
 
-shmem_handler_t* shmem_init(void **shdata, size_t shdata_size, const char* shmem_module);
-void shmem_finalize(shmem_handler_t* handler, shmem_option_t shmem_delete);
-void shmem_lock(shmem_handler_t* handler);
-void shmem_unlock(shmem_handler_t* handler);
-char *get_shm_filename(shmem_handler_t* handler);
->>>>>>> 9b7e757c
+shmem_handler_t* shmem_init(void **shdata, size_t shdata_size, const char *shmem_module,
+        const char *shmem_key);
+void shmem_finalize(shmem_handler_t *handler, shmem_option_t shmem_delete);
+void shmem_lock(shmem_handler_t *handler);
+void shmem_unlock(shmem_handler_t *handler);
+char *get_shm_filename(shmem_handler_t *handler);
 
 #endif /* SHMEM_H */