--- conflicted
+++ resolved
@@ -39,9 +39,6 @@
 #error This system does not support process shared mutex
 #endif
 
-<<<<<<< HEAD
-#define SHSYNC_MAX_SIZE 64
-=======
 #include "LB_comm/shmem.h"
 #include "support/debug.h"
 #include "support/options.h"
@@ -82,19 +79,13 @@
     }
     return last_one;
 }
->>>>>>> 9b7e757c
-
-
-<<<<<<< HEAD
+
+
 shmem_handler_t* shmem_init(void **shdata, size_t shdata_size, const char *shmem_module,
         const char *shmem_key) {
-    verbose( VB_SHMEM, "Shared Memory Init: pid(%d), module(%s)", getpid(), shmem_module );
-=======
-shmem_handler_t* shmem_init(void **shdata, size_t shdata_size, const char* shmem_module) {
     int error;
     pid_t pid = getpid();
     verbose(VB_SHMEM, "Shared Memory Init: pid(%d), module(%s)", pid, shmem_module);
->>>>>>> 9b7e757c
 
     /* Allocate new Shared Memory handler */
     shmem_handler_t *handler = malloc(sizeof(shmem_handler_t));
@@ -107,35 +98,11 @@
     handler->shm_size = shsync_size + shdata_size;
 
     /* Get /dev/shm/ file names to create */
-<<<<<<< HEAD
     if (shmem_key) {
         snprintf(handler->shm_filename, SHM_NAME_LENGTH, "/DLB_%s_%s", shmem_module, shmem_key);
     } else {
         snprintf(handler->shm_filename, SHM_NAME_LENGTH, "/DLB_%s_%d", shmem_module, getuid());
     }
-
-    /* Create Semaphore(1): Mutex */
-    handler->semaphore = sem_open( handler->shm_filename, O_CREAT, S_IRUSR | S_IWUSR, 1 );
-    if ( handler->semaphore == SEM_FAILED ) {
-        perror( "DLB_PANIC: Process unable to create/attach to semaphore" );
-        exit( EXIT_FAILURE );
-    }
-
-    verbose( VB_SHMEM, "Check shared memory consistency");
-    if ( sem_timedwait(handler->semaphore, &sem_timeout) == ETIMEDOUT ) {
-        verbose( VB_SHMEM,
-                "Could not acquire exclusive access to the Shared Memory, checking anyway...");
-        check_shmem(handler->shm_filename);
-    } else {
-        check_shmem(handler->shm_filename);
-        sem_post( handler->semaphore );
-    }
-
-    verbose( VB_SHMEM, "Start Process Comm - creating shared mem, module(%s)", shmem_module );
-=======
-    const char *custom_shm_key = options_get_shm_key();
-    snprintf(handler->shm_filename, SHM_NAME_LENGTH, "/DLB_%s_%s", shmem_module, custom_shm_key);
->>>>>>> 9b7e757c
 
     /* Obtain a file descriptor for the shmem */
     int fd = shm_open(handler->shm_filename, O_CREAT | O_RDWR, S_IRUSR | S_IWUSR);
