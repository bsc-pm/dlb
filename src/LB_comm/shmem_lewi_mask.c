--- conflicted
+++ resolved
@@ -39,13 +39,10 @@
     */
    cpu_set_t given_cpus; // set of given cpus. Only modified by its own process.
    cpu_set_t avail_cpus; // set of available cpus at the moment
-<<<<<<< HEAD
    cpu_set_t not_borrowed_cpus; // set of cpus not used by somebody not his owner
-=======
 
    cpu_set_t check_mask; // To check whether the masks of
                          // the node processes are disjoint
->>>>>>> 96e3af11
 } shdata_t;
 
 static shdata_t *shdata;
