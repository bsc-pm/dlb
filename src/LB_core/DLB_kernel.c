/*********************************************************************************/
/*  Copyright 2015 Barcelona Supercomputing Center                               */
/*                                                                               */
/*  This file is part of the DLB library.                                        */
/*                                                                               */
/*  DLB is free software: you can redistribute it and/or modify                  */
/*  it under the terms of the GNU Lesser General Public License as published by  */
/*  the Free Software Foundation, either version 3 of the License, or            */
/*  (at your option) any later version.                                          */
/*                                                                               */
/*  DLB is distributed in the hope that it will be useful,                       */
/*  but WITHOUT ANY WARRANTY; without even the implied warranty of               */
/*  MERCHANTABILITY or FITNESS FOR A PARTICULAR PURPOSE.  See the                */
/*  GNU Lesser General Public License for more details.                          */
/*                                                                               */
/*  You should have received a copy of the GNU Lesser General Public License     */
/*  along with DLB.  If not, see <http://www.gnu.org/licenses/>.                 */
/*********************************************************************************/

#ifndef _GNU_SOURCE
#define _GNU_SOURCE
#endif

#ifdef HAVE_CONFIG_H
#include <config.h>
#endif

#include <string.h>
#include <unistd.h>

#include "LB_core/DLB_kernel.h"
#include "LB_core/statistics.h"
#include "LB_core/drom.h"
#include "LB_policies/Lend_light.h"
#include "LB_policies/Weight.h"
#include "LB_policies/JustProf.h"
#include "LB_policies/Lewi_map.h"
#include "LB_policies/lewi_mask.h"
#include "LB_policies/autonomous_lewi_mask.h"
#include "LB_policies/RaL.h"
#include "LB_policies/PERaL.h"
#include "LB_numThreads/numThreads.h"
#include "LB_comm/shmem_cpuinfo.h"
#include "LB_comm/shmem_procinfo.h"
#include "support/debug.h"
#include "support/globals.h"
#include "support/tracing.h"
#include "support/options.h"
#include "support/mytime.h"
#include "support/mask_utils.h"
#include "support/sighandler.h"

//int iterNum = 0;
//struct timespec initAppl;
//struct timespec initComp;
//struct timespec initMPI;

//struct timespec iterCpuTime;
//struct timespec iterMPITime;

//struct timespec CpuTime;
//struct timespec MPITime;

//double iterCpuTime_avg=0, iterMPITime_avg=0 ;

// Global
int use_dpd = 0;

//static char prof = 0;
static int policy_auto = 0;


/* These flags are used to
 *  a) activate/deactive DLB functionality from the API
 *  b) protect DLB functionality before the initialization
 *  c) protect DLB_Init / DLB_MPI_Init twice
 */
static bool dlb_enabled = false;
static bool dlb_initialized = false;
static int init_id = 0;

static bool stats_enabled;
static bool drom_enabled;

static void dummyFunc() {}
static int false_dummyFunc() {return 0;}
static int true_dummyFunc() {return 1;}
static void notImplemented()
{
    warning("Functionality  Not implemented in this policy");
}

// Initialize lb_funcs to dummy functions
static BalancePolicy lb_funcs = {
    .init = &dummyFunc,
    .finish = &dummyFunc,
    .initIteration = &dummyFunc,
    .finishIteration = &dummyFunc,
    .intoCommunication = &dummyFunc,
    .outOfCommunication = &dummyFunc,
    .intoBlockingCall = &dummyFunc,
    .outOfBlockingCall = &dummyFunc,
    .updateresources = &dummyFunc,
    .returnclaimed = &dummyFunc,
    .releasecpu = &false_dummyFunc,
    .returnclaimedcpu = &false_dummyFunc,
    .claimcpus = &dummyFunc,
    .acquirecpu = &dummyFunc,
    .acquirecpus = &dummyFunc,
    .checkCpuAvailability = &true_dummyFunc,
    .resetDLB = &dummyFunc,
    .disableDLB = &dummyFunc,
    .enableDLB = &dummyFunc,
    .single = &dummyFunc,
    .parallel = &dummyFunc,
};


static void load_modules(void) {
    options_init();
    pm_init();
<<<<<<< HEAD
    options_init();
=======
>>>>>>> 0c38ca48
    debug_init();
    init_tracing();
    register_signals();
    shmem_procinfo__init();
    shmem_cpuinfo__init();
}

static void unload_modules(void) {
    shmem_cpuinfo__finalize();
    shmem_procinfo__finalize();
    unregister_signals();
    options_finalize();
}

void set_dlb_enabled(bool enabled) {
    if (dlb_initialized) {
        dlb_enabled = enabled;
        if (enabled){
            lb_funcs.enableDLB();
        }else{
            lb_funcs.disableDLB();
        }
    }
}

int Initialize(void) {
    int initializer_id = 0;

    if (!dlb_initialized) {
        load_modules();
        add_event(RUNTIME_EVENT, EVENT_INIT);

        // Set IDs
        _process_id = (_process_id == -1) ? getpid() : _process_id;
        init_id = _process_id;
        initializer_id = _process_id;

        // Read Options
        const char* policy = options_get_policy();
        stats_enabled = options_get_statistics();
        drom_enabled = options_get_drom();

        info0("%s %s", PACKAGE, VERSION);

        if (strcasecmp(policy, "LeWI")==0) {
            info0( "Balancing policy: LeWI" );

            lb_funcs.init = &Lend_light_Init;
            lb_funcs.finish = &Lend_light_Finish;
            lb_funcs.intoCommunication = &Lend_light_IntoCommunication;
            lb_funcs.outOfCommunication = &Lend_light_OutOfCommunication;
            lb_funcs.intoBlockingCall = &Lend_light_IntoBlockingCall;
            lb_funcs.outOfBlockingCall = &Lend_light_OutOfBlockingCall;
            lb_funcs.updateresources = &Lend_light_updateresources;
            lb_funcs.resetDLB = &Lend_light_resetDLB;
            lb_funcs.disableDLB = &Lend_light_disableDLB;
            lb_funcs.enableDLB = &Lend_light_enableDLB;
            lb_funcs.single = &Lend_light_single;
            lb_funcs.parallel = &Lend_light_parallel;

        } else if (strcasecmp(policy, "Map")==0) {
            info0( "Balancing policy: LeWI with Map of cpus version" );

            lb_funcs.init = &Map_Init;
            lb_funcs.finish = &Map_Finish;
            lb_funcs.intoCommunication = &Map_IntoCommunication;
            lb_funcs.outOfCommunication = &Map_OutOfCommunication;
            lb_funcs.intoBlockingCall = &Map_IntoBlockingCall;
            lb_funcs.outOfBlockingCall = &Map_OutOfBlockingCall;
            lb_funcs.updateresources = &Map_updateresources;
            lb_funcs.resetDLB= &notImplemented;
            lb_funcs.disableDLB = &notImplemented;
            lb_funcs.enableDLB = &notImplemented;

        } else if (strcasecmp(policy, "WEIGHT")==0) {
            info0( "Balancing policy: Weight balancing" );

            use_dpd=1;

            lb_funcs.init = &Weight_Init;
            lb_funcs.finish = &Weight_Finish;
            lb_funcs.intoCommunication = &Weight_IntoCommunication;
            lb_funcs.outOfCommunication = &Weight_OutOfCommunication;
            lb_funcs.intoBlockingCall = &Weight_IntoBlockingCall;
            lb_funcs.outOfBlockingCall = &Weight_OutOfBlockingCall;
            lb_funcs.updateresources = &Weight_updateresources;
            lb_funcs.resetDLB= &notImplemented;
            lb_funcs.disableDLB = &notImplemented;
            lb_funcs.enableDLB = &notImplemented;

        } else if (strcasecmp(policy, "LeWI_mask")==0) {
            info0( "Balancing policy: LeWI mask" );

            lb_funcs.init = &lewi_mask_Init;
            lb_funcs.finish = &lewi_mask_Finish;
            lb_funcs.intoCommunication = &lewi_mask_IntoCommunication;
            lb_funcs.outOfCommunication = &lewi_mask_OutOfCommunication;
            lb_funcs.intoBlockingCall = &lewi_mask_IntoBlockingCall;
            lb_funcs.outOfBlockingCall = &lewi_mask_OutOfBlockingCall;
            lb_funcs.updateresources = &lewi_mask_UpdateResources;
            lb_funcs.returnclaimed = &lewi_mask_ReturnClaimedCpus;
            lb_funcs.claimcpus = &lewi_mask_ClaimCpus;
            lb_funcs.resetDLB  = &lewi_mask_resetDLB;
            lb_funcs.acquirecpu = &lewi_mask_acquireCpu;
            lb_funcs.acquirecpus = &lewi_mask_acquireCpus;
            lb_funcs.disableDLB = &lewi_mask_disableDLB;
            lb_funcs.enableDLB = &lewi_mask_enableDLB;
            lb_funcs.single = &lewi_mask_single;
            lb_funcs.parallel = &lewi_mask_parallel;

        } else if (strcasecmp(policy, "auto_LeWI_mask")==0) {
            info0( "Balancing policy: Autonomous LeWI mask" );

            lb_funcs.init = &auto_lewi_mask_Init;
            lb_funcs.finish = &auto_lewi_mask_Finish;
            lb_funcs.intoCommunication = &auto_lewi_mask_IntoCommunication;
            lb_funcs.outOfCommunication = &auto_lewi_mask_OutOfCommunication;
            lb_funcs.intoBlockingCall = &auto_lewi_mask_IntoBlockingCall;
            lb_funcs.outOfBlockingCall = &auto_lewi_mask_OutOfBlockingCall;
            lb_funcs.updateresources = &auto_lewi_mask_UpdateResources;
            //lb_funcs.returnclaimed = &auto_lewi_mask_ReturnClaimedCpus;
            lb_funcs.releasecpu = &auto_lewi_mask_ReleaseCpu;
            lb_funcs.returnclaimedcpu = &auto_lewi_mask_ReturnCpuIfClaimed;
            lb_funcs.claimcpus = &auto_lewi_mask_ClaimCpus;
            lb_funcs.checkCpuAvailability = &auto_lewi_mask_CheckCpuAvailability;
            lb_funcs.resetDLB = &auto_lewi_mask_resetDLB;
            lb_funcs.acquirecpu = &auto_lewi_mask_acquireCpu;
            lb_funcs.acquirecpus = &auto_lewi_mask_acquireCpus;
            lb_funcs.disableDLB = &auto_lewi_mask_disableDLB;
            lb_funcs.enableDLB = &auto_lewi_mask_enableDLB;
            lb_funcs.single = &auto_lewi_mask_single;
            lb_funcs.parallel = &auto_lewi_mask_parallel;
            policy_auto=1;

        } else if (strcasecmp(policy, "RaL")==0) {
            info( "Balancing policy: RaL: Redistribute and Lend" );

            use_dpd=1;

            if (_mpis_per_node>1) {
                lb_funcs.init = &PERaL_Init;
                lb_funcs.finish = &PERaL_Finish;
                lb_funcs.intoCommunication = &PERaL_IntoCommunication;
                lb_funcs.outOfCommunication = &PERaL_OutOfCommunication;
                lb_funcs.intoBlockingCall = &PERaL_IntoBlockingCall;
                lb_funcs.outOfBlockingCall = &PERaL_OutOfBlockingCall;
                lb_funcs.updateresources = &PERaL_UpdateResources;
                lb_funcs.returnclaimed = &PERaL_ReturnClaimedCpus;
            } else {
                lb_funcs.init = &RaL_Init;
                lb_funcs.finish = &RaL_Finish;
                lb_funcs.intoCommunication = &RaL_IntoCommunication;
                lb_funcs.outOfCommunication = &RaL_OutOfCommunication;
                lb_funcs.intoBlockingCall = &RaL_IntoBlockingCall;
                lb_funcs.outOfBlockingCall = &RaL_OutOfBlockingCall;
                lb_funcs.updateresources = &RaL_UpdateResources;
                lb_funcs.returnclaimed = &RaL_ReturnClaimedCpus;
            }

            lb_funcs.acquirecpu = &notImplemented;
            lb_funcs.resetDLB = &notImplemented;
            lb_funcs.disableDLB = &notImplemented;
            lb_funcs.enableDLB = &notImplemented;

        } else if (strcasecmp(policy, "JustProf")==0) {
            info0( "No Load balancing" );

            use_dpd=1;

            lb_funcs.init = &JustProf_Init;
            lb_funcs.finish = &JustProf_Finish;
            lb_funcs.intoCommunication = &JustProf_IntoCommunication;
            lb_funcs.outOfCommunication = &JustProf_OutOfCommunication;
            lb_funcs.intoBlockingCall = &JustProf_IntoBlockingCall;
            lb_funcs.outOfBlockingCall = &JustProf_OutOfBlockingCall;
            lb_funcs.updateresources = &JustProf_UpdateResources;
        }

#ifdef MPI_LIB
        info0 ( "MPI processes per node: %d", _mpis_per_node );
#endif

#if 0
        if (thread_distrib==NULL) {
            if ( nanos_get_pm ) {
                const char *pm = nanos_get_pm();
                if ( strcmp( pm, "OpenMP" ) == 0 ) {
                    _default_nthreads = nanos_omp_get_max_threads();
                } else if ( strcmp( pm, "OmpSs" ) == 0 ) {
                    _default_nthreads = nanos_omp_get_num_threads();
                } else {
                    fatal0( "Unknown Programming Model\n" );
                }
            } else {
                if ( omp_get_max_threads ) {
                    _default_nthreads = omp_get_max_threads();
                } else {
                    _default_nthreads = 1;
                }
            }

            //Initial thread distribution specified
        } else {

            char* token = strtok(thread_distrib, "-");
            int i=0;
            while(i<_process_id && (token = strtok(NULL, "-"))) {
                i++;
            }

            if (i!=_process_id) {
                warning0 ("Error parsing the LB_THREAD_DISTRIBUTION (%s), using default\n");
                if ( nanos_get_pm ) {
                    const char *pm = nanos_get_pm();
                    if ( strcmp( pm, "OpenMP" ) == 0 ) {
                        _default_nthreads = nanos_omp_get_max_threads();
                    } else if ( strcmp( pm, "OmpSs" ) == 0 ) {
                        _default_nthreads = nanos_omp_get_num_threads();
                    } else {
                        fatal0( "Unknown Programming Model\n" );
                    }
                } else {
                    if ( omp_get_max_threads ) {
                        _default_nthreads = omp_get_max_threads();
                    } else {
                        _default_nthreads = 1;
                    }
                }

            } else {
                _default_nthreads=atoi(token);
            }
        }
#endif

        info0("This process starts with %d threads", _default_nthreads);

        if (options_get_just_barier())
            info0("Only lending resources when MPI_Barrier "
                    "(Env. var. LB_JUST_BARRIER is set)" );

        if (options_get_lend_mode() == BLOCK)
            info0("LEND mode set to BLOCKING. I will lend all "
                    "the resources when in an MPI call" );

        verbose(VB_API, "Enabled verbose mode for DLB API");
        verbose(VB_MPI_API, "Enabled verbose mode for MPI API");
        verbose(VB_MPI_INT, "Enabled verbose mode for MPI Interception");
        verbose(VB_SHMEM, "Enabled verbose mode for Shared Memory");
        verbose(VB_DROM, "Enabled verbose mode for DROM");
        verbose(VB_STATS, "Enabled verbose mode for STATS");
        verbose(VB_MICROLB, "Enabled verbose mode for microLB policies");

#if IS_BGQ_MACHINE
        int bg_threadmodel;
        parse_env_int( "BG_THREADMODEL", &bg_threadmodel );
        fatal_cond0( bg_threadmodel!=2,
                     "BlueGene/Q jobs need to enable Extended thread affinity control in order to "
                     "active external threads. To do so, export BG_THREADMODEL=2" );
#endif

        /*  if (prof){
                clock_gettime(CLOCK_REALTIME, &initAppl);
                reset(&iterCpuTime);
                reset(&iterMPITime);
                reset(&CpuTime);
                reset(&MPITime);
                clock_gettime(CLOCK_REALTIME, &initComp);
            }*/

        lb_funcs.init();
        dlb_enabled = true;
        dlb_initialized = true;
        add_event(DLB_MODE_EVENT, EVENT_ENABLED);
        add_event(RUNTIME_EVENT, 0);
    }
    return initializer_id;
}


void Finish(int id) {
    if ( dlb_initialized && init_id == id ) {
        dlb_enabled = false;
        dlb_initialized = false;
        lb_funcs.finish();
        unload_modules();
    }
    /*  if (prof){
            struct timespec aux, aux2;

            clock_gettime(CLOCK_REALTIME, &aux);
            diff_time(initComp, aux, &aux2);
            add_time(CpuTime, aux2, &CpuTime);

            add_time(CpuTime, iterCpuTime, &CpuTime);
            add_time(MPITime, iterMPITime, &MPITime);

            diff_time(initAppl, aux, &aux);

            if (meId==0 && _node_idId==0){
                fprintf(stdout, "DLB: Application time: %.4f\n", to_secs(aux));
                fprintf(stdout, "DLB: Iterations detected: %d\n", iterNum);
            }
            fprintf(stdout, "DLB: (%d:%d) - CPU time: %.4f\n", _node_idId, meId, to_secs(CpuTime));
            fprintf(stdout, "DLB: (%d:%d) - MPI time: %.4f\n", _node_idId, meId, to_secs(MPITime));
        }*/
}

void Terminate(void) {
    lb_funcs.finish();
    unload_modules();
}

void Update() {
    shmem_procinfo__update(drom_enabled, stats_enabled);
}

void IntoCommunication(void) {
    /*  struct timespec aux;
        clock_gettime(CLOCK_REALTIME, &initMPI);
        diff_time(initComp, initMPI, &aux);
        add_time(iterCpuTime, aux, &iterCpuTime);*/

    if (dlb_enabled) {
        lb_funcs.intoCommunication();
    }
}

void OutOfCommunication(void) {
    /*  struct timespec aux;
        clock_gettime(CLOCK_REALTIME, &initComp);
        diff_time(initMPI, initComp, &aux);
        add_time(iterMPITime, aux, &iterMPITime);*/

    if (dlb_enabled) {
        lb_funcs.outOfCommunication();
    }
}

void IntoBlockingCall(int is_iter, int blocking_mode) {
    /*  double cpuSecs;
        double MPISecs;
        cpuSecs=iterCpuTime_avg;
        MPISecs=iterMPITime_avg;*/
    if (dlb_enabled) {
        // We explicitly ignore the argument
        lb_funcs.intoBlockingCall(is_iter, options_get_lend_mode());
    }
}

void OutOfBlockingCall(int is_iter) {
    if (dlb_enabled) {
        lb_funcs.outOfBlockingCall(is_iter);
    }
}

void updateresources( int max_resources ) {
    if (dlb_enabled) {
        add_event(RUNTIME_EVENT, EVENT_UPDATE);
        lb_funcs.updateresources( max_resources );
        add_event(RUNTIME_EVENT, EVENT_USER);
    }
}

void returnclaimed( void ) {
    if (dlb_enabled) {
        add_event(RUNTIME_EVENT, EVENT_RETURN);
        lb_funcs.returnclaimed();
        add_event(RUNTIME_EVENT, EVENT_USER);
    }
}

int releasecpu( int cpu ) {
    if (dlb_enabled) {
        return lb_funcs.releasecpu(cpu);
    } else {
        return 0;
    }
}

int returnclaimedcpu( int cpu ) {
    if (dlb_enabled) {
        return lb_funcs.returnclaimedcpu(cpu);
    } else {
        return 0;
    }
}

void claimcpus( int cpus ) {
    if (dlb_enabled) {
        add_event(RUNTIME_EVENT, EVENT_CLAIM_CPUS);
        lb_funcs.claimcpus(cpus);
        add_event(RUNTIME_EVENT, EVENT_USER);
    }
}

void acquirecpu(int cpu){
    if (dlb_enabled) {
        add_event(RUNTIME_EVENT, EVENT_ACQUIRE_CPU);
        lb_funcs.acquirecpu(cpu);
        add_event(RUNTIME_EVENT, EVENT_USER);
    }
}

void acquirecpus(cpu_set_t* mask){
    if (dlb_enabled) {
        add_event(RUNTIME_EVENT, EVENT_ACQUIRE_CPU);
        lb_funcs.acquirecpus(mask);
        add_event(RUNTIME_EVENT, EVENT_USER);
    }
}

int checkCpuAvailability (int cpu) {
    if (dlb_enabled) {
        return lb_funcs.checkCpuAvailability(cpu);
    } else {
        return 1;
    }
}

void resetDLB () {
    if (dlb_enabled) {
        lb_funcs.resetDLB();
    }
}

void singlemode () {
    dlb_enabled = false;
    lb_funcs.single();
}

void parallelmode () {
    dlb_enabled = true;
    lb_funcs.parallel();
}

int is_auto( void ){
   return policy_auto;
}

void notifymaskchangeto(const cpu_set_t* mask) {
    shmem_cpuinfo__update_ownership(mask);
}

void notifymaskchange(void) {
    cpu_set_t process_mask;
    get_process_mask(&process_mask);
    notifymaskchangeto(&process_mask);
}

void printShmem(void) {
    pm_init();
    options_init();
    debug_init();
    shmem_cpuinfo_ext__init();
    shmem_cpuinfo_ext__print_info();
    shmem_cpuinfo_ext__finalize();
    shmem_procinfo_ext__init();
    shmem_procinfo_ext__print_info();
    shmem_procinfo_ext__finalize();
    options_finalize();
}<|MERGE_RESOLUTION|>--- conflicted
+++ resolved
@@ -119,10 +119,6 @@
 static void load_modules(void) {
     options_init();
     pm_init();
-<<<<<<< HEAD
-    options_init();
-=======
->>>>>>> 0c38ca48
     debug_init();
     init_tracing();
     register_signals();
