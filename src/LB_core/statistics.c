--- conflicted
+++ resolved
@@ -17,14 +17,9 @@
 /*  along with DLB.  If not, see <http://www.gnu.org/licenses/>.                 */
 /*********************************************************************************/
 
-<<<<<<< HEAD
 #include "LB_comm/shmem_cpuinfo.h"
 #include "LB_comm/shmem_procinfo.h"
-#include <LB_numThreads/numThreads.h>
-=======
 #include "LB_numThreads/numThreads.h"
-#include "LB_comm/shmem_stats.h"
->>>>>>> 0c38ca48
 #include "support/options.h"
 #include "support/debug.h"
 
@@ -46,25 +41,12 @@
     return shmem_cpuinfo_ext__getnumcpus();
 }
 
-<<<<<<< HEAD
 void stats_ext_getpidlist(int *pidlist, int *nelems, int max_len) {
     shmem_procinfo_ext__getpidlist(pidlist, nelems, max_len);
 }
 
 double stats_ext_getcpuusage(int pid) {
     return shmem_procinfo_ext__getcpuusage(pid);
-=======
-void stats_ext_init( void ) {
-    pm_init();
-    options_init();
-    debug_init();
-    shmem_stats_ext__init();
-}
-
-void stats_ext_finalize( void ) {
-    shmem_stats_ext__finalize();
-    options_finalize();
->>>>>>> 0c38ca48
 }
 
 double stats_ext_getcpuavgusage(int pid) {
